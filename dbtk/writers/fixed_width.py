--- conflicted
+++ resolved
@@ -7,19 +7,12 @@
 from typing import Union, Optional, Sequence, List, Iterable, TextIO, BinaryIO
 from pathlib import Path
 
-<<<<<<< HEAD
-from .base import BatchWriter
-=======
 from .base import BatchWriter, RecordLike
->>>>>>> 115768d9
 
 logger = logging.getLogger(__name__)
 
 
 class FixedWidthWriter(BatchWriter):
-<<<<<<< HEAD
-    """Fixed width writer class that extends BaseWriter."""
-=======
     """
     Fixed-width text file writer with batch streaming capabilities.
 
@@ -88,41 +81,17 @@
 
     accepts_file_handle = True
     preserve_types = False  # Always convert to strings for fixed-width
->>>>>>> 115768d9
 
     def __init__(self,
                  data: Optional[Iterable[RecordLike]],
                  column_widths: Sequence[int],
-<<<<<<< HEAD
-                 file: Optional[Union[str, Path]] = None,
-=======
                  file: Optional[Union[str, Path, TextIO, BinaryIO]] = None,
->>>>>>> 115768d9
                  columns: Optional[List[str]] = None,
                  encoding: str = 'utf-8',
                  right_align_numbers: bool = True,
                  truncate_overflow: bool = True,
                  fill_char: str = ' '):
-<<<<<<< HEAD
-        """
-        Initialize fixed width writer.
-
-        Args:
-            data: Cursor object or list of records
-            column_widths: List of column widths in characters
-            file: Output filename. If None, writes to stdout
-            columns: Column names for list-of-lists data (optional for other types)
-            encoding: File encoding
-            right_align_numbers: Whether to right-align numeric values
-            truncate_overflow: Whether to truncate values that exceed column width
-            fill_char: Character to use for padding
-        """
-        # Always convert to text for fixed-width output
-        super().__init__(data, file, columns, encoding)
-
-=======
         """Initialize fixed width writer with batch streaming support."""
->>>>>>> 115768d9
         self.column_widths = list(column_widths)
         self.right_align_numbers = right_align_numbers
         self.truncate_overflow = truncate_overflow
@@ -146,14 +115,6 @@
                 f"number of columns ({len(self.columns)})"
             )
 
-<<<<<<< HEAD
-    def _write_data(self, file_obj) -> None:
-        """Write fixed-width data to file object."""
-        # Write data rows
-        for record in self.data_iterator:
-            # Use BaseWriter to extract values as strings
-            values = self._row_to_tuple(record)
-=======
     def write_batch(self, data: Iterable[RecordLike]) -> None:
         """
         Write a batch of records to fixed-width format.
@@ -184,7 +145,6 @@
 
             # Extract values as strings
             values = self._extract_row_values(record)
->>>>>>> 115768d9
 
             line = ''
             for i, (value, width) in enumerate(zip(values, self.column_widths)):
@@ -297,7 +257,7 @@
     writer = FixedWidthWriter(
         data=data,
         column_widths=column_widths,
-        file=filename,
+        filename=filename,
         encoding=encoding,
         right_align_numbers=right_align_numbers,
         truncate_overflow=truncate_overflow,
